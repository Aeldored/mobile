# DisConX Mobile - DICT Wi-Fi Security Scanner

<<<<<<< HEAD
[![Flutter](https://img.shields.io/badge/Flutter-3.0%2B-blue.svg)](https://flutter.dev/)
[![Firebase](https://img.shields.io/badge/Firebase-Ready-orange.svg)](https://firebase.google.com/)
[![Android](https://img.shields.io/badge/Android-5.0%2B-green.svg)](https://www.android.com/)
[![Version](https://img.shields.io/badge/Version-1.0.0-brightgreen.svg)](#)
[![License](https://img.shields.io/badge/License-DICT--CALABARZON-blue.svg)](#)
=======
A Flutter mobile application for WiFi security analysis and threat detection, designed to protect users from malicious network attacks.
>>>>>>> ca15e727

## 📱 Download & Install

<<<<<<< HEAD
### Ready to Protect Your Wi-Fi? Get DiSConX Now!

**🔗 [Download DiSConX Mobile APK (v1.0.0)](releases/disconx-mobile-v1.0.0.apk)**

> **Latest Release**: Version 1.0.0 | **Size**: ~80 MB | **Updated**: August 2025

#### 📋 Installation Instructions:
1. **📥 Download the APK** from the releases section above
2. **⚙️ Enable Installation from Unknown Sources**:
   - Go to **Settings** > **Security & Privacy** > **Install unknown apps**
   - Select your browser/file manager and toggle **"Allow from this source"**
3. **📲 Install DiSConX**:
   - Tap the downloaded `disconx-mobile-v1.0.0.apk` file
   - Follow the installation prompts
   - Tap **"Install"** when prompted
4. **🚀 Launch & Setup**:
   - Open DiSConX from your app drawer
   - Grant required permissions (Location, Wi-Fi access)
   - Complete the quick security tutorial

#### 📋 System Requirements:
- **Android 5.0+** (API level 21 or higher)
- **RAM**: 2GB minimum, 4GB recommended  
- **Storage**: 100 MB free space required
- **Permissions**: Location, Wi-Fi state, Network access
- **Hardware**: Wi-Fi capability required

#### 🛡️ Security & Verification:
- **Digitally Signed**: Official DICT-CALABARZON certificate
- **Virus Scanned**: Clean - verified by multiple security vendors
- **Privacy Compliant**: No personal data collection without consent
- **Open Source**: Full source code available in this repository

---

## 🔍 Overview

**DisConX (DICT Secure Connect)** is a government-grade cybersecurity mobile application developed for **DICT-CALABARZON** to protect Filipino citizens from **evil twin Wi-Fi attacks** and other wireless network threats.

The app combines advanced threat detection algorithms with user education to enhance public network security awareness. Built with Flutter using clean architecture principles, DisConX offers both online and offline functionality, making it accessible even without internet connectivity.

### 🎯 Mission Statement
Empowering every Filipino with the tools and knowledge to safely navigate the digital world through advanced Wi-Fi security protection and cybersecurity education.
=======
DisConX (DICT Secure Connect) is a cybersecurity mobile application that provides real-time WiFi network analysis and protection against evil twin attacks. The app combines advanced threat detection algorithms with user education to enhance public network security awareness.

Built with Flutter using clean architecture principles, DisConX offers both online and offline functionality, making it accessible even without internet connectivity. The application integrates with government whitelists and provides comprehensive security assessments for WiFi networks.
>>>>>>> ca15e727

## Key Features

### Security & Detection
- **Real-time WiFi Scanning** - Comprehensive network discovery and analysis
- **Evil Twin Detection** - Advanced algorithms using signal pattern analysis and MAC verification
- **Threat Scoring System** - Dynamic risk assessment (0-100 scale) for detected networks
- **Security Alerts** - Instant notifications for potential threats
- **Government Whitelist Integration** - Verification against approved network databases

### User Experience
- **Interactive Dashboard** - Visual network maps and security status
- **Educational Content** - Cybersecurity learning modules and quizzes
- **Offline Mode** - Full functionality without internet connection
- **Material Design 3** - Modern, accessible user interface
- **Multi-language Support** - English and Filipino/Tagalog (planned)

### Technical Features
- **Clean Architecture** - Scalable and maintainable codebase
- **Firebase Integration** - Cloud services for data sync and analytics
- **Cross-platform Support** - Android (primary) with iOS roadmap
- **Performance Optimized** - 60fps UI with efficient memory usage

## Requirements

- Flutter SDK >=3.0.0
- Android 6.0+ (API Level 23+)
- Dart >=3.0.0

## Quick Start

1. Install dependencies:
   ```bash
   flutter pub get
   ```

2. Run the app:
   ```bash
   flutter run
   ```

3. Build for production:
   ```bash
   flutter build apk --release
   ```

## Project Structure

```
lib/
├── main.dart              # Application entry point
├── app.dart               # Root app configuration
├── core/                  # Core utilities and theming
│   ├── constants/         # App-wide constants
│   ├── theme/             # Material Design 3 theming
│   └── utils/             # Helper utilities
├── data/                  # Data management layer
│   ├── models/            # Data models and serialization
│   ├── repositories/      # Repository pattern implementation
│   └── services/          # External service integrations
├── presentation/          # User interface layer
│   ├── screens/           # Application screens
│   │   ├── home/          # Dashboard and network overview
│   │   ├── scan/          # WiFi scanning interface
│   │   ├── alerts/        # Security alerts and threats
│   │   ├── education/     # Learning modules and quizzes
│   │   └── settings/      # User preferences and configuration
│   └── widgets/           # Reusable UI components
└── providers/             # State management providers
```

## Architecture

DisConX follows **Clean Architecture** principles with clear separation of concerns:

- **Presentation Layer**: Flutter widgets and screens using Material Design 3
- **Business Logic**: State management with Provider pattern
- **Data Layer**: Repository pattern with intelligent caching
- **External Services**: Firebase integration and native platform services

## Firebase Integration

The app is Firebase-ready with the following services configured:
- **Authentication** - Anonymous and email-based auth
- **Firestore** - Real-time data synchronization
- **Storage** - Whitelist file downloads
- **Analytics** - User behavior tracking
- **Performance Monitoring** - App performance metrics

## Development Commands

```bash
# Dependency management
flutter pub get              # Install dependencies
flutter pub upgrade          # Update dependencies

# Development
flutter run --debug          # Run debug build
flutter run --release        # Run release build

# Code quality
flutter analyze              # Static code analysis
flutter test                 # Run unit tests
flutter test --coverage      # Run tests with coverage

# Build
flutter build apk --release  # Build Android APK
flutter build appbundle      # Build Android App Bundle

# Maintenance
flutter clean                # Clean build cache
flutter doctor               # Check development setup
<<<<<<< HEAD
```

---

## 📦 For Repository Maintainers - Building & Releasing APK

### Build Production APK
```bash
# Navigate to mobile directory
cd mobile

# Clean previous builds
flutter clean && flutter pub get

# Build release APK
flutter build apk --release --target-platform android-arm64

# APK will be generated at: build/app/outputs/flutter-apk/app-release.apk
```

### Creating GitHub Release
1. **Build the APK** using the commands above
2. **Test thoroughly** on multiple Android devices
3. **Create Git tag**:
   ```bash
   git tag mobile-v1.0.0
   git push origin mobile-v1.0.0
   ```
4. **Create GitHub Release**:
   - Go to repository **Releases** section
   - Click **"Create a new release"**
   - Select tag `mobile-v1.0.0`
   - Upload `app-release.apk` as `disconx-mobile-v1.0.0.apk`
   - Add release notes with features and security updates

---

## 🤝 For End Users

### Why Choose DiSConX?

#### ✅ **Protect Yourself from Wi-Fi Threats**
- **Evil Twin Detection**: Automatically identifies fake Wi-Fi hotspots trying to steal your data
- **Real-time Scanning**: Continuously monitors networks for suspicious activity
- **Government Verified**: Uses official DICT whitelist of safe networks

#### ✅ **Learn Cybersecurity While You Browse**
- **Interactive Education**: Built-in learning modules about Wi-Fi security
- **Security Tips**: Practical advice for staying safe online
- **Threat Awareness**: Understand how cybercriminals target public Wi-Fi users

#### ✅ **Works Everywhere, Anytime**
- **Offline Mode**: Full functionality without internet connection
- **Battery Optimized**: Won't drain your phone battery
- **Fast & Responsive**: Instant network analysis and alerts

### 📞 Support & Feedback

- **Technical Issues**: Create an issue in this repository
- **Security Concerns**: Report to DICT-CALABARZON cybersecurity team
- **Feature Requests**: Submit through GitHub Discussions
- **General Inquiries**: Contact the development team

### 📄 Privacy & Legal

- **Data Collection**: Only anonymous usage statistics (optional)
- **Location Data**: Used locally for network mapping, never transmitted
- **Government Use**: Authorized by DICT-CALABARZON for public safety
- **Open Source**: Full transparency with publicly available code

---

## 🏛️ Official Government Project

This application is an **official cybersecurity initiative** by the **Department of Information and Communications Technology - CALABARZON Region (DICT-CALABARZON)**, developed to enhance public Wi-Fi security awareness and protect citizens from cyber threats.

**Project Status**: ✅ **Production Ready** | **Government Approved** | **Open Source**
=======
```

>>>>>>> ca15e727
<|MERGE_RESOLUTION|>--- conflicted
+++ resolved
@@ -1,257 +1,298 @@
-# DisConX Mobile - DICT Wi-Fi Security Scanner
-
-<<<<<<< HEAD
-[![Flutter](https://img.shields.io/badge/Flutter-3.0%2B-blue.svg)](https://flutter.dev/)
-[![Firebase](https://img.shields.io/badge/Firebase-Ready-orange.svg)](https://firebase.google.com/)
-[![Android](https://img.shields.io/badge/Android-5.0%2B-green.svg)](https://www.android.com/)
-[![Version](https://img.shields.io/badge/Version-1.0.0-brightgreen.svg)](#)
-[![License](https://img.shields.io/badge/License-DICT--CALABARZON-blue.svg)](#)
-=======
-A Flutter mobile application for WiFi security analysis and threat detection, designed to protect users from malicious network attacks.
->>>>>>> ca15e727
-
-## 📱 Download & Install
-
-<<<<<<< HEAD
-### Ready to Protect Your Wi-Fi? Get DiSConX Now!
-
-**🔗 [Download DiSConX Mobile APK (v1.0.0)](releases/disconx-mobile-v1.0.0.apk)**
-
-> **Latest Release**: Version 1.0.0 | **Size**: ~80 MB | **Updated**: August 2025
-
-#### 📋 Installation Instructions:
-1. **📥 Download the APK** from the releases section above
-2. **⚙️ Enable Installation from Unknown Sources**:
-   - Go to **Settings** > **Security & Privacy** > **Install unknown apps**
-   - Select your browser/file manager and toggle **"Allow from this source"**
-3. **📲 Install DiSConX**:
-   - Tap the downloaded `disconx-mobile-v1.0.0.apk` file
-   - Follow the installation prompts
-   - Tap **"Install"** when prompted
-4. **🚀 Launch & Setup**:
-   - Open DiSConX from your app drawer
-   - Grant required permissions (Location, Wi-Fi access)
-   - Complete the quick security tutorial
-
-#### 📋 System Requirements:
-- **Android 5.0+** (API level 21 or higher)
-- **RAM**: 2GB minimum, 4GB recommended  
-- **Storage**: 100 MB free space required
-- **Permissions**: Location, Wi-Fi state, Network access
-- **Hardware**: Wi-Fi capability required
-
-#### 🛡️ Security & Verification:
-- **Digitally Signed**: Official DICT-CALABARZON certificate
-- **Virus Scanned**: Clean - verified by multiple security vendors
-- **Privacy Compliant**: No personal data collection without consent
-- **Open Source**: Full source code available in this repository
-
----
-
-## 🔍 Overview
-
-**DisConX (DICT Secure Connect)** is a government-grade cybersecurity mobile application developed for **DICT-CALABARZON** to protect Filipino citizens from **evil twin Wi-Fi attacks** and other wireless network threats.
-
-The app combines advanced threat detection algorithms with user education to enhance public network security awareness. Built with Flutter using clean architecture principles, DisConX offers both online and offline functionality, making it accessible even without internet connectivity.
-
-### 🎯 Mission Statement
-Empowering every Filipino with the tools and knowledge to safely navigate the digital world through advanced Wi-Fi security protection and cybersecurity education.
-=======
-DisConX (DICT Secure Connect) is a cybersecurity mobile application that provides real-time WiFi network analysis and protection against evil twin attacks. The app combines advanced threat detection algorithms with user education to enhance public network security awareness.
-
-Built with Flutter using clean architecture principles, DisConX offers both online and offline functionality, making it accessible even without internet connectivity. The application integrates with government whitelists and provides comprehensive security assessments for WiFi networks.
->>>>>>> ca15e727
-
-## Key Features
-
-### Security & Detection
-- **Real-time WiFi Scanning** - Comprehensive network discovery and analysis
-- **Evil Twin Detection** - Advanced algorithms using signal pattern analysis and MAC verification
-- **Threat Scoring System** - Dynamic risk assessment (0-100 scale) for detected networks
-- **Security Alerts** - Instant notifications for potential threats
-- **Government Whitelist Integration** - Verification against approved network databases
-
-### User Experience
-- **Interactive Dashboard** - Visual network maps and security status
-- **Educational Content** - Cybersecurity learning modules and quizzes
-- **Offline Mode** - Full functionality without internet connection
-- **Material Design 3** - Modern, accessible user interface
-- **Multi-language Support** - English and Filipino/Tagalog (planned)
-
-### Technical Features
-- **Clean Architecture** - Scalable and maintainable codebase
-- **Firebase Integration** - Cloud services for data sync and analytics
-- **Cross-platform Support** - Android (primary) with iOS roadmap
-- **Performance Optimized** - 60fps UI with efficient memory usage
-
-## Requirements
-
-- Flutter SDK >=3.0.0
-- Android 6.0+ (API Level 23+)
-- Dart >=3.0.0
-
-## Quick Start
-
-1. Install dependencies:
-   ```bash
-   flutter pub get
-   ```
-
-2. Run the app:
-   ```bash
-   flutter run
-   ```
-
-3. Build for production:
-   ```bash
-   flutter build apk --release
-   ```
-
-## Project Structure
-
-```
-lib/
-├── main.dart              # Application entry point
-├── app.dart               # Root app configuration
-├── core/                  # Core utilities and theming
-│   ├── constants/         # App-wide constants
-│   ├── theme/             # Material Design 3 theming
-│   └── utils/             # Helper utilities
-├── data/                  # Data management layer
-│   ├── models/            # Data models and serialization
-│   ├── repositories/      # Repository pattern implementation
-│   └── services/          # External service integrations
-├── presentation/          # User interface layer
-│   ├── screens/           # Application screens
-│   │   ├── home/          # Dashboard and network overview
-│   │   ├── scan/          # WiFi scanning interface
-│   │   ├── alerts/        # Security alerts and threats
-│   │   ├── education/     # Learning modules and quizzes
-│   │   └── settings/      # User preferences and configuration
-│   └── widgets/           # Reusable UI components
-└── providers/             # State management providers
-```
-
-## Architecture
-
-DisConX follows **Clean Architecture** principles with clear separation of concerns:
-
-- **Presentation Layer**: Flutter widgets and screens using Material Design 3
-- **Business Logic**: State management with Provider pattern
-- **Data Layer**: Repository pattern with intelligent caching
-- **External Services**: Firebase integration and native platform services
-
-## Firebase Integration
-
-The app is Firebase-ready with the following services configured:
-- **Authentication** - Anonymous and email-based auth
-- **Firestore** - Real-time data synchronization
-- **Storage** - Whitelist file downloads
-- **Analytics** - User behavior tracking
-- **Performance Monitoring** - App performance metrics
-
-## Development Commands
-
-```bash
-# Dependency management
-flutter pub get              # Install dependencies
-flutter pub upgrade          # Update dependencies
-
-# Development
-flutter run --debug          # Run debug build
-flutter run --release        # Run release build
-
-# Code quality
-flutter analyze              # Static code analysis
-flutter test                 # Run unit tests
-flutter test --coverage      # Run tests with coverage
-
-# Build
-flutter build apk --release  # Build Android APK
-flutter build appbundle      # Build Android App Bundle
-
-# Maintenance
-flutter clean                # Clean build cache
-flutter doctor               # Check development setup
-<<<<<<< HEAD
-```
-
----
-
-## 📦 For Repository Maintainers - Building & Releasing APK
-
-### Build Production APK
-```bash
-# Navigate to mobile directory
-cd mobile
-
-# Clean previous builds
-flutter clean && flutter pub get
-
-# Build release APK
-flutter build apk --release --target-platform android-arm64
-
-# APK will be generated at: build/app/outputs/flutter-apk/app-release.apk
-```
-
-### Creating GitHub Release
-1. **Build the APK** using the commands above
-2. **Test thoroughly** on multiple Android devices
-3. **Create Git tag**:
-   ```bash
-   git tag mobile-v1.0.0
-   git push origin mobile-v1.0.0
-   ```
-4. **Create GitHub Release**:
-   - Go to repository **Releases** section
-   - Click **"Create a new release"**
-   - Select tag `mobile-v1.0.0`
-   - Upload `app-release.apk` as `disconx-mobile-v1.0.0.apk`
-   - Add release notes with features and security updates
-
----
-
-## 🤝 For End Users
-
-### Why Choose DiSConX?
-
-#### ✅ **Protect Yourself from Wi-Fi Threats**
-- **Evil Twin Detection**: Automatically identifies fake Wi-Fi hotspots trying to steal your data
-- **Real-time Scanning**: Continuously monitors networks for suspicious activity
-- **Government Verified**: Uses official DICT whitelist of safe networks
-
-#### ✅ **Learn Cybersecurity While You Browse**
-- **Interactive Education**: Built-in learning modules about Wi-Fi security
-- **Security Tips**: Practical advice for staying safe online
-- **Threat Awareness**: Understand how cybercriminals target public Wi-Fi users
-
-#### ✅ **Works Everywhere, Anytime**
-- **Offline Mode**: Full functionality without internet connection
-- **Battery Optimized**: Won't drain your phone battery
-- **Fast & Responsive**: Instant network analysis and alerts
-
-### 📞 Support & Feedback
-
-- **Technical Issues**: Create an issue in this repository
-- **Security Concerns**: Report to DICT-CALABARZON cybersecurity team
-- **Feature Requests**: Submit through GitHub Discussions
-- **General Inquiries**: Contact the development team
-
-### 📄 Privacy & Legal
-
-- **Data Collection**: Only anonymous usage statistics (optional)
-- **Location Data**: Used locally for network mapping, never transmitted
-- **Government Use**: Authorized by DICT-CALABARZON for public safety
-- **Open Source**: Full transparency with publicly available code
-
----
-
-## 🏛️ Official Government Project
-
-This application is an **official cybersecurity initiative** by the **Department of Information and Communications Technology - CALABARZON Region (DICT-CALABARZON)**, developed to enhance public Wi-Fi security awareness and protect citizens from cyber threats.
-
-**Project Status**: ✅ **Production Ready** | **Government Approved** | **Open Source**
-=======
-```
-
->>>>>>> ca15e727
+# DisConX Mobile - DICT Wi-Fi Security Scanner
+
+[![Flutter](https://img.shields.io/badge/Flutter-3.0%2B-blue.svg)](https://flutter.dev/)
+[![Firebase](https://img.shields.io/badge/Firebase-Ready-orange.svg)](https://firebase.google.com/)
+[![Android](https://img.shields.io/badge/Android-5.0%2B-green.svg)](https://www.android.com/)
+[![Version](https://img.shields.io/badge/Version-1.0.0-brightgreen.svg)](#)
+[![License](https://img.shields.io/badge/License-DICT--CALABARZON-blue.svg)](#)
+
+## 📱 Download & Install
+
+### Ready to Protect Your Wi-Fi? Get DiSConX Now!
+
+**🔗 [Download DiSConX Mobile APK (v1.0.0)](releases/disconx-mobile-v1.0.0.apk)**
+
+> **Latest Release**: Version 1.0.0 | **Size**: ~80 MB | **Updated**: August 2025
+
+#### 📋 Installation Instructions:
+1. **📥 Download the APK** from the releases section above
+2. **⚙️ Enable Installation from Unknown Sources**:
+   - Go to **Settings** > **Security & Privacy** > **Install unknown apps**
+   - Select your browser/file manager and toggle **"Allow from this source"**
+3. **📲 Install DiSConX**:
+   - Tap the downloaded `disconx-mobile-v1.0.0.apk` file
+   - Follow the installation prompts
+   - Tap **"Install"** when prompted
+4. **🚀 Launch & Setup**:
+   - Open DiSConX from your app drawer
+   - Grant required permissions (Location, Wi-Fi access)
+   - Complete the quick security tutorial
+
+#### 📋 System Requirements:
+- **Android 5.0+** (API level 21 or higher)
+- **RAM**: 2GB minimum, 4GB recommended  
+- **Storage**: 100 MB free space required
+- **Permissions**: Location, Wi-Fi state, Network access
+- **Hardware**: Wi-Fi capability required
+
+#### 🛡️ Security & Verification:
+- **Digitally Signed**: Official DICT-CALABARZON certificate
+- **Virus Scanned**: Clean - verified by multiple security vendors
+- **Privacy Compliant**: No personal data collection without consent
+- **Open Source**: Full source code available in this repository
+
+---
+
+## 🔍 Overview
+
+**DisConX (DICT Secure Connect)** is a government-grade cybersecurity mobile application developed for **DICT-CALABARZON** to protect Filipino citizens from **evil twin Wi-Fi attacks** and other wireless network threats.
+
+The app combines advanced threat detection algorithms with user education to enhance public network security awareness. Built with Flutter using clean architecture principles, DisConX offers both online and offline functionality, making it accessible even without internet connectivity.
+
+### 🎯 Mission Statement
+Empowering every Filipino with the tools and knowledge to safely navigate the digital world through advanced Wi-Fi security protection and cybersecurity education.
+
+## Key Features
+
+### Security & Detection
+- **Real-time WiFi Scanning** - Comprehensive network discovery and analysis
+- **Evil Twin Detection** - Advanced algorithms using signal pattern analysis and MAC verification
+- **Threat Scoring System** - Dynamic risk assessment (0-100 scale) for detected networks
+- **Security Alerts** - Instant notifications for potential threats
+- **Government Whitelist Integration** - Verification against approved network databases
+
+### User Experience
+- **Interactive Dashboard** - Visual network maps and security status
+- **Educational Content** - Cybersecurity learning modules and quizzes
+- **Offline Mode** - Full functionality without internet connection
+- **Material Design 3** - Modern, accessible user interface
+- **Multi-language Support** - English and Filipino/Tagalog (planned)
+
+### Technical Features
+- **Clean Architecture** - Scalable and maintainable codebase
+- **Firebase Integration** - Cloud services for data sync and analytics
+- **Cross-platform Support** - Android (primary) with iOS roadmap
+- **Performance Optimized** - 60fps UI with efficient memory usage
+### Security & Detection
+- **Real-time WiFi Scanning** - Comprehensive network discovery and analysis
+- **Evil Twin Detection** - Advanced algorithms using signal pattern analysis and MAC verification
+- **Threat Scoring System** - Dynamic risk assessment (0-100 scale) for detected networks
+- **Security Alerts** - Instant notifications for potential threats
+- **Government Whitelist Integration** - Verification against approved network databases
+
+### User Experience
+- **Interactive Dashboard** - Visual network maps and security status
+- **Educational Content** - Cybersecurity learning modules and quizzes
+- **Offline Mode** - Full functionality without internet connection
+- **Material Design 3** - Modern, accessible user interface
+- **Multi-language Support** - English and Filipino/Tagalog (planned)
+
+### Technical Features
+- **Clean Architecture** - Scalable and maintainable codebase
+- **Firebase Integration** - Cloud services for data sync and analytics
+- **Cross-platform Support** - Android (primary) with iOS roadmap
+- **Performance Optimized** - 60fps UI with efficient memory usage
+
+## Requirements
+
+- Flutter SDK >=3.0.0
+- Android 6.0+ (API Level 23+)
+- Dart >=3.0.0
+
+## Quick Start
+
+1. Install dependencies:
+   ```bash
+   flutter pub get
+   ```
+
+2. Run the app:
+   ```bash
+   flutter run
+   ```
+
+3. Build for production:
+   ```bash
+   flutter build apk --release
+   ```
+
+## Project Structure
+
+```
+lib/
+├── main.dart              # Application entry point
+├── app.dart               # Root app configuration
+├── core/                  # Core utilities and theming
+│   ├── constants/         # App-wide constants
+│   ├── theme/             # Material Design 3 theming
+│   └── utils/             # Helper utilities
+├── data/                  # Data management layer
+│   ├── models/            # Data models and serialization
+│   ├── repositories/      # Repository pattern implementation
+│   └── services/          # External service integrations
+├── presentation/          # User interface layer
+│   ├── screens/           # Application screens
+│   │   ├── home/          # Dashboard and network overview
+│   │   ├── scan/          # WiFi scanning interface
+│   │   ├── alerts/        # Security alerts and threats
+│   │   ├── education/     # Learning modules and quizzes
+│   │   └── settings/      # User preferences and configuration
+│   └── widgets/           # Reusable UI components
+└── providers/             # State management providers
+├── main.dart              # Application entry point
+├── app.dart               # Root app configuration
+├── core/                  # Core utilities and theming
+│   ├── constants/         # App-wide constants
+│   ├── theme/             # Material Design 3 theming
+│   └── utils/             # Helper utilities
+├── data/                  # Data management layer
+│   ├── models/            # Data models and serialization
+│   ├── repositories/      # Repository pattern implementation
+│   └── services/          # External service integrations
+├── presentation/          # User interface layer
+│   ├── screens/           # Application screens
+│   │   ├── home/          # Dashboard and network overview
+│   │   ├── scan/          # WiFi scanning interface
+│   │   ├── alerts/        # Security alerts and threats
+│   │   ├── education/     # Learning modules and quizzes
+│   │   └── settings/      # User preferences and configuration
+│   └── widgets/           # Reusable UI components
+└── providers/             # State management providers
+```
+
+## Architecture
+
+DisConX follows **Clean Architecture** principles with clear separation of concerns:
+
+- **Presentation Layer**: Flutter widgets and screens using Material Design 3
+- **Business Logic**: State management with Provider pattern
+- **Data Layer**: Repository pattern with intelligent caching
+- **External Services**: Firebase integration and native platform services
+
+## Firebase Integration
+
+The app is Firebase-ready with the following services configured:
+- **Authentication** - Anonymous and email-based auth
+- **Firestore** - Real-time data synchronization
+- **Storage** - Whitelist file downloads
+- **Analytics** - User behavior tracking
+- **Performance Monitoring** - App performance metrics
+
+## Architecture
+
+DisConX follows **Clean Architecture** principles with clear separation of concerns:
+
+- **Presentation Layer**: Flutter widgets and screens using Material Design 3
+- **Business Logic**: State management with Provider pattern
+- **Data Layer**: Repository pattern with intelligent caching
+- **External Services**: Firebase integration and native platform services
+
+## Firebase Integration
+
+The app is Firebase-ready with the following services configured:
+- **Authentication** - Anonymous and email-based auth
+- **Firestore** - Real-time data synchronization
+- **Storage** - Whitelist file downloads
+- **Analytics** - User behavior tracking
+- **Performance Monitoring** - App performance metrics
+
+## Development Commands
+
+```bash
+# Dependency management
+flutter pub get              # Install dependencies
+flutter pub upgrade          # Update dependencies
+
+# Development
+flutter run --debug          # Run debug build
+flutter run --release        # Run release build
+
+# Code quality
+flutter analyze              # Static code analysis
+flutter test                 # Run unit tests
+flutter test --coverage      # Run tests with coverage
+
+# Build
+flutter build apk --release  # Build Android APK
+flutter build appbundle      # Build Android App Bundle
+
+# Maintenance
+flutter clean                # Clean build cache
+flutter doctor               # Check development setup
+```
+
+---
+
+## 📦 For Repository Maintainers - Building & Releasing APK
+
+### Build Production APK
+```bash
+# Navigate to mobile directory
+cd mobile
+
+# Clean previous builds
+flutter clean && flutter pub get
+
+# Build release APK
+flutter build apk --release --target-platform android-arm64
+
+# APK will be generated at: build/app/outputs/flutter-apk/app-release.apk
+```
+
+### Creating GitHub Release
+1. **Build the APK** using the commands above
+2. **Test thoroughly** on multiple Android devices
+3. **Create Git tag**:
+   ```bash
+   git tag mobile-v1.0.0
+   git push origin mobile-v1.0.0
+   ```
+4. **Create GitHub Release**:
+   - Go to repository **Releases** section
+   - Click **"Create a new release"**
+   - Select tag `mobile-v1.0.0`
+   - Upload `app-release.apk` as `disconx-mobile-v1.0.0.apk`
+   - Add release notes with features and security updates
+
+---
+
+## 🤝 For End Users
+
+### Why Choose DiSConX?
+
+#### ✅ **Protect Yourself from Wi-Fi Threats**
+- **Evil Twin Detection**: Automatically identifies fake Wi-Fi hotspots trying to steal your data
+- **Real-time Scanning**: Continuously monitors networks for suspicious activity
+- **Government Verified**: Uses official DICT whitelist of safe networks
+
+#### ✅ **Learn Cybersecurity While You Browse**
+- **Interactive Education**: Built-in learning modules about Wi-Fi security
+- **Security Tips**: Practical advice for staying safe online
+- **Threat Awareness**: Understand how cybercriminals target public Wi-Fi users
+
+#### ✅ **Works Everywhere, Anytime**
+- **Offline Mode**: Full functionality without internet connection
+- **Battery Optimized**: Won't drain your phone battery
+- **Fast & Responsive**: Instant network analysis and alerts
+
+### 📞 Support & Feedback
+
+- **Technical Issues**: Create an issue in this repository
+- **Security Concerns**: Report to DICT-CALABARZON cybersecurity team
+- **Feature Requests**: Submit through GitHub Discussions
+- **General Inquiries**: Contact the development team
+
+### 📄 Privacy & Legal
+
+- **Data Collection**: Only anonymous usage statistics (optional)
+- **Location Data**: Used locally for network mapping, never transmitted
+- **Government Use**: Authorized by DICT-CALABARZON for public safety
+- **Open Source**: Full transparency with publicly available code
+
+---
+
+## 🏛️ Official Government Project
+
+This application is an **official cybersecurity initiative** by the **Department of Information and Communications Technology - CALABARZON Region (DICT-CALABARZON)**, developed to enhance public Wi-Fi security awareness and protect citizens from cyber threats.
+
+**Project Status**: ✅ **Production Ready** | **Government Approved** | **Open Source**